--- conflicted
+++ resolved
@@ -32,12 +32,7 @@
 from vllm.config import MultiModalConfig, VllmConfig
 from vllm.multimodal import MULTIMODAL_REGISTRY
 
-<<<<<<< HEAD
-from vllm.attention.backends.registry import AttentionBackendEnum
 from vllm.model_executor.models.utils import (maybe_prefix, cast_overflow_tensors)
-=======
-from vllm.model_executor.models.utils import maybe_prefix
->>>>>>> 262802a7
 
 from vllm.multimodal.inputs import MultiModalFieldConfig
 
@@ -153,14 +148,8 @@
             prefix=prefix,
         )
 
-<<<<<<< HEAD
-        assert_msg = ("Flash Attention backend is not supported on HPU for Vision Transformer "
-                      "in Qwen2_5_VL model. Please use TORCH_SDPA backend.")
-        assert self.attn_backend != AttentionBackendEnum.FLASH_ATTN, assert_msg
-=======
         self.softmax_mode = 'fp32' if os.environ.get('VLLM_FP32_SOFTMAX_VISION', 'false').lower() in ['true', '1'
                                                                                                       ] else 'None'
->>>>>>> 262802a7
 
     def forward(
             self,

--- conflicted
+++ resolved
@@ -3674,25 +3674,21 @@
         if len(kv_cache_config.kv_cache_groups) > 1:
             raise NotImplementedError("Hybrid models with more than one KV cache type are not "
                                       "supported yet.")
-<<<<<<< HEAD
+
         self.may_reinitialize_input_batch(kv_cache_config)
-        kv_caches: dict[str, torch.Tensor] = {}
-        num_blocks = 1
-=======
-
         # build a map from layer_name -> KVCacheTensor
         tensor_map: dict[str, KVCacheTensor] = {}
         for tensor in kv_cache_config.kv_cache_tensors:
             for lname in tensor.shared_by:
                 tensor_map[lname] = tensor
-
+      
         kv_caches: dict[str, torch.Tensor] = {}
         kv_cache_sizes = {}
+        num_blocks = 1
         for kv_cache_tensor in kv_cache_config.kv_cache_tensors:
             assert len(kv_cache_tensor.shared_by) == 1
             kv_cache_sizes[kv_cache_tensor.shared_by[0]] = kv_cache_tensor.size
 
->>>>>>> b6a1c7c1
         for kv_cache_group in kv_cache_config.kv_cache_groups:
             kv_cache_spec = kv_cache_group.kv_cache_spec
             for kv_cache_tensor in kv_cache_config.kv_cache_tensors:

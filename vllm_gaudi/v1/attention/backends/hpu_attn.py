# SPDX-License-Identifier: Apache-2.0

###############################################################################
# Copyright (C) 2024 Habana Labs, Ltd. an Intel Company
###############################################################################

from dataclasses import dataclass
from typing import Optional

import torch

from vllm.attention.backends.abstract import AttentionMetadata, AttentionImpl
from vllm.v1.attention.backends.utils import AttentionMetadataBuilder
from vllm_gaudi.attention.backends.hpu_attn import (HPUAttentionBackend, HPUAttentionImpl, HPUAttentionMetadata)
from vllm_gaudi.extension.logger import logger as init_logger

logger = init_logger()


class HPUAttentionBackendV1(HPUAttentionBackend):

    @staticmethod
    def get_name() -> str:
        return "HPU_ATTN_V1"

    @staticmethod
    def get_impl_cls() -> type["AttentionImpl"]:
        return HPUAttentionImpl

    @staticmethod
    def get_metadata_cls() -> type["AttentionMetadata"]:
        return HPUAttentionMetadataV1

    @staticmethod
    def get_builder_cls() -> type["HPUMetadataBuilder"]:
        return HPUMetadataBuilder


@dataclass
class HPUAttentionMetadataV1(HPUAttentionMetadata):
    # TODO(kwisniewski98): for now, in V1 input positions are not provided
    # which needs to be fixed in the future, as we need to support MLA
    """Metadata for HPUAttentionbackend."""
    is_prompt: bool
    attn_bias: Optional[torch.Tensor]

    seq_lens_tensor: Optional[torch.Tensor]
    context_lens_tensor: Optional[torch.Tensor]
    query_start_loc: Optional[torch.Tensor] = None

    def seq_len(self):
        return self.slot_mapping.size(-1)

    def num_blocks(self):
        if self.block_list is None:
            return 0
        return self.block_list.numel()

    @classmethod
    def make_prefill_metadata(cls,
                              attn_bias,
                              block_list,
                              context_lens_tensor,
                              seq_lens_tensor,
                              slot_mapping,
                              block_size,
                              query_start_loc=None):
        return cls(is_prompt=True,
                   block_list=block_list,
                   block_mapping=None,
                   block_usage=None,
                   block_groups=None,
                   attn_bias=attn_bias,
                   alibi_blocks=None,
                   context_lens_tensor=context_lens_tensor,
                   seq_lens_tensor=seq_lens_tensor,
                   input_positions=None,
                   slot_mapping=slot_mapping,
                   block_size=block_size,
                   query_start_loc=query_start_loc)

    @classmethod
    def make_decode_metadata(cls,
                             block_list,
                             block_usage,
                             block_groups,
                             input_positions,
                             slot_mapping,
                             block_size,
                             window_block_list,
                             window_block_usage,
                             window_block_groups,
                             query_start_loc=None):
<<<<<<< HEAD
        return cls(
            is_prompt=False,
            block_mapping=None,
            alibi_blocks=None,
            attn_bias=None,
            seq_lens_tensor=None,
            context_lens_tensor=None,
            num_prefills=0,  # ignored on HPU
            num_prefill_tokens=0,  # ignored on HPU
            block_list=block_list,
            block_usage=block_usage,
            block_groups=block_groups,
            window_block_list=window_block_list,
            window_block_usage=window_block_usage,
            window_block_groups=window_block_groups,
            input_positions=input_positions,
            num_decode_tokens=num_decode_tokens,
            slot_mapping=slot_mapping,
            enable_kv_scales_calculation=False,
            block_size=block_size,
            query_start_loc=query_start_loc)


class HPUMetadataBuilder(AttentionMetadataBuilder[HPUAttentionMetadata]):

    def build(self):
        pass
=======
        return cls(is_prompt=False,
                   block_mapping=None,
                   alibi_blocks=None,
                   attn_bias=None,
                   seq_lens_tensor=None,
                   context_lens_tensor=None,
                   block_list=block_list,
                   block_usage=block_usage,
                   block_groups=block_groups,
                   window_block_list=window_block_list,
                   window_block_usage=window_block_usage,
                   window_block_groups=window_block_groups,
                   input_positions=input_positions,
                   slot_mapping=slot_mapping,
                   block_size=block_size,
                   query_start_loc=query_start_loc)
>>>>>>> a736fb8b
<|MERGE_RESOLUTION|>--- conflicted
+++ resolved
@@ -91,35 +91,7 @@
                              window_block_usage,
                              window_block_groups,
                              query_start_loc=None):
-<<<<<<< HEAD
-        return cls(
-            is_prompt=False,
-            block_mapping=None,
-            alibi_blocks=None,
-            attn_bias=None,
-            seq_lens_tensor=None,
-            context_lens_tensor=None,
-            num_prefills=0,  # ignored on HPU
-            num_prefill_tokens=0,  # ignored on HPU
-            block_list=block_list,
-            block_usage=block_usage,
-            block_groups=block_groups,
-            window_block_list=window_block_list,
-            window_block_usage=window_block_usage,
-            window_block_groups=window_block_groups,
-            input_positions=input_positions,
-            num_decode_tokens=num_decode_tokens,
-            slot_mapping=slot_mapping,
-            enable_kv_scales_calculation=False,
-            block_size=block_size,
-            query_start_loc=query_start_loc)
 
-
-class HPUMetadataBuilder(AttentionMetadataBuilder[HPUAttentionMetadata]):
-
-    def build(self):
-        pass
-=======
         return cls(is_prompt=False,
                    block_mapping=None,
                    alibi_blocks=None,
@@ -136,4 +108,11 @@
                    slot_mapping=slot_mapping,
                    block_size=block_size,
                    query_start_loc=query_start_loc)
->>>>>>> a736fb8b
+
+class HPUMetadataBuilder(AttentionMetadataBuilder[HPUAttentionMetadata]):
+
+    def build(self):
+        passclass HPUMetadataBuilder(AttentionMetadataBuilder[HPUAttentionMetadata]):
+
+    def build(self):
+        pass
--- conflicted
+++ resolved
@@ -75,16 +75,10 @@
         Value('use_bucketing', True, env_var='VLLM_ENABLE_BUCKETING'),
         Value('exponential_bucketing', True),
         Value('linear_bucketing', True),
-<<<<<<< HEAD
-        Value('bucketing_strategy', FirstEnabled(*bucketing_strategies), env_var_type=choice(*bucketing_strategies)),
-        Value('regional_compilation', True, env_var='VLLM_T_COMPILE_REGIONAL_COMPILATION', env_var_type=boolean),
-        Value('dynamic_shapes_compilation', False, env_var='VLLM_T_COMPILE_DYNAMIC_SHAPES', env_var_type=boolean),
-=======
         ValueFromList('bucketing_strategy', bucketing_strategies),
         Value('defrag', False),
         Value('regional_compilation', True, env_var='VLLM_T_COMPILE_REGIONAL_COMPILATION', env_var_type=boolean),
         Value('dynamic_shapes_compilation', True, env_var='VLLM_T_COMPILE_DYNAMIC_SHAPES', env_var_type=boolean),
->>>>>>> 9a958379
         Value('fullgraph_compilation', False, env_var='VLLM_T_COMPILE_FULLGRAPH', env_var_type=boolean),
     ]
     return split_values_and_flags(features)